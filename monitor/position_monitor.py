import os
import json
from dotenv import load_dotenv
from binance.client import Client
from tabulate import tabulate
import argparse
import time
import logging
from concurrent.futures import ThreadPoolExecutor, as_completed
import sys
from utils.config_validation import validate_coins_config
from typing import Any, Dict, List, Optional, Tuple

sys.path.append(os.path.abspath(os.path.join(os.path.dirname(__file__), "..")))
from utils.telegram import send_telegram_message

logging.basicConfig(level=logging.DEBUG, format="%(asctime)s %(levelname)s:%(message)s")


def sync_binance_time(client: Any) -> None:
    server_time = client.get_server_time()["serverTime"]
    local_time = int(time.time() * 1000)
    client.TIME_OFFSET = server_time - local_time


# Load .env variables
load_dotenv()
API_KEY = os.getenv("BINANCE_API_KEY")
API_SECRET = os.getenv("BINANCE_API_SECRET")
WALLET_TARGET = float(os.getenv("WALLET_TARGET", 0))
client = Client(API_KEY, API_SECRET)
sync_binance_time(client)

# Load coin config
try:
    with open("config/coins.json") as f:
        coins_config = json.load(f)
    validate_coins_config(coins_config)
    COINS_CONFIG = coins_config
    COIN_ORDER = list(coins_config.keys())
except json.JSONDecodeError as e:
    logging.error(f"JSON decode error in config/coins.json: {e}")
    sys.exit(1)
except Exception as e:
    logging.error(f"Error loading config/coins.json: {e}")
    sys.exit(1)


def colorize(value: Any, threshold: float = 0) -> Any:
    try:
        value = float(value)
        if value > threshold:
            return f"\033[92m{value:+.2f}%\033[0m"
        elif value < -threshold:
            return f"\033[91m{value:+.2f}%\033[0m"
        else:
            return f"\033[93m{value:+.2f}%\033[0m"
    except Exception as e:
        logging.error(f"Error in colorize: {e}")
        return value


def colorize_dollar(value: Any) -> str:
    try:
        value = float(value)
        if value > 0:
            return f"\033[92m${value:,.2f}\033[0m"
        elif value < 0:
            return f"\033[91m-${abs(value):,.2f}\033[0m"
        else:
            return f"\033[93m$0.00\033[0m"
    except Exception as e:
        logging.error(f"Error in colorize_dollar: {e}")
        return f"${value}"


def color_sl_size(pct: float) -> str:
    if pct < 2:
        return f"\033[91m{pct:.2f}%\033[0m"
    elif pct < 3.5:
        return f"\033[93m{pct:.2f}%\033[0m"
    else:
        return f"\033[92m{pct:.2f}%\033[0m"


def color_risk_usd(value: float, total_balance: float) -> str:
    pct = (value / total_balance * 100) if total_balance else 0
    formatted = f"${value:,.2f} ({pct:.2f}%)"
    if pct < -50:
        return f"\033[91m{formatted}\033[0m"
    elif pct < -30:
        return f"\033[93m{formatted}\033[0m"
    else:
        return f"\033[92m{formatted}\033[0m"


def get_wallet_balance() -> Tuple[float, float]:
    balances = client.futures_account_balance()
    for b in balances:
        if b["asset"] == "USDT":
            balance = float(b["balance"])
            unrealized = float(b.get("crossUnPnl", 0))
            return balance, unrealized
    return 0.0, 0.0


def get_stop_loss_for_symbol(symbol: str) -> Optional[float]:
    try:
        orders = client.futures_get_open_orders(symbol=symbol)
        for o in orders:
            if o["type"] in ("STOP_MARKET", "STOP") and o.get("reduceOnly"):
                return float(o["stopPrice"])
    except Exception:
        # Suppress excessive error logs, will summarize if needed
        pass
    return None


def fetch_open_positions(
    sort_by: str = "default", descending: bool = True
) -> Tuple[List[Any], float]:

    positions = client.futures_position_information()
    filtered = []
    wallet_balance, _ = get_wallet_balance()
    total_risk_usd = 0.0

    # Prepare open positions for parallel stop loss fetching
    open_positions = []
    for pos in positions:
        symbol = pos["symbol"]
        if symbol not in COINS_CONFIG:
            continue
        amt = float(pos["positionAmt"])
        if amt == 0:
            continue
        entry = float(pos["entryPrice"])
        mark = float(pos["markPrice"])
        notional = abs(float(pos["notional"]))
        margin = float(pos.get("positionInitialMargin", 0)) or 1e-6
        side_text = "LONG" if amt > 0 else "SHORT"
        open_positions.append(
            (symbol, side_text, entry, mark, margin, notional, amt, pos)
        )

    # Parallelize stop loss fetching
    def fetch_sl(
        symbol: str, side_text: str, entry: float, notional: float
    ) -> Tuple[str, Any, Any, Any, float, Optional[float]]:
        try:
            actual_sl = get_stop_loss_for_symbol(symbol)
            if actual_sl:
                if side_text == "SHORT":
                    sl_percent = (entry - actual_sl) / entry * 100
                else:
                    sl_percent = (actual_sl - entry) / entry * 100
                sl_risk_usd = notional * (sl_percent / 100)
                sl_size_str = colorize(sl_percent)
                actual_sl_str = f"{actual_sl:.5f}"
                sl_usd_str = colorize_dollar(sl_risk_usd)
            else:
                sl_percent = None
                sl_risk_usd = 0.0
                actual_sl_str = "-"
                sl_size_str = "-"
                sl_usd_str = "-"
            return (
                symbol,
                actual_sl_str,
                sl_size_str,
                sl_usd_str,
                sl_risk_usd,
                sl_percent,
            )
        except Exception:
            return (symbol, "-", "-", "-", 0.0, None)

    sl_results = {}
    cpu_count = os.cpu_count() or 1
    max_workers = max(1, cpu_count // 2)
    with ThreadPoolExecutor(max_workers=max_workers) as executor:
        futures = [
            executor.submit(fetch_sl, symbol, side_text, entry, notional)
            for (
                symbol,
                side_text,
                entry,
                mark,
                margin,
                notional,
                amt,
                pos,
            ) in open_positions
        ]
        for future in as_completed(futures):
            symbol, actual_sl_str, sl_size_str, sl_usd_str, sl_risk_usd, sl_percent = (
                future.result()
            )
            sl_results[symbol] = (
                actual_sl_str,
                sl_size_str,
                sl_usd_str,
                sl_risk_usd,
                sl_percent,
            )

    for symbol, side_text, entry, mark, margin, notional, amt, pos in open_positions:
        side_colored = (
            f"\033[92m{side_text}\033[0m" if amt > 0 else f"\033[91m{side_text}\033[0m"
        )
        pnl = float(pos.get("unRealizedProfit", 0))
        pnl_pct = (pnl / margin) * 100
        leverage = round(notional / margin)
        actual_sl_str, sl_size_str, sl_usd_str, sl_risk_usd, sl_percent = (
            sl_results.get(symbol, ("-", "-", "-", 0.0, None))
        )
        if sl_risk_usd:
            total_risk_usd += sl_risk_usd
        row = [
            symbol,  # 0
            side_colored,  # 1
            leverage,  # 2
            round(entry, 5),  # 3
            round(mark, 5),  # 4
            round(margin, 2),  # 5
            round(notional, 2),  # 6
            colorize_dollar(pnl),  # 7
            colorize(pnl_pct),  # 8
            f"{(margin / wallet_balance) * 100:.2f}%",  # 9
            actual_sl_str,  # 10
            sl_size_str,  # 11
            sl_usd_str,  # 12
        ]
        # Append extra values at the end for sorting (not shown)
        row.append(pnl_pct)  # index 13
        row.append(sl_risk_usd)  # index 14
        filtered.append(row)

    # Get coins without open positions
    open_symbols = set(row[0] for row in filtered)
    missing_symbols = [s for s in COIN_ORDER if s not in open_symbols]

    # Add placeholder rows for missing symbols
    for symbol in missing_symbols:
        leverage = COINS_CONFIG[symbol]["leverage"]
        row = [
            symbol,  # 0
            "-",  # side
            leverage,  # lev
            "-",
            "-",  # entry, mark
            "-",
            "-",  # margin, size
            "-",
            "-",  # pnl, pnl%
            "-",
            "-",
            "-",  # risk%, sl price, % to sl
            "-",  # sl usd
            -999,  # hidden sort: pnl_pct
            -9999,  # hidden sort: sl_usd
        ]
        filtered.append(row)

    if sort_by == "pnl_pct":
        filtered.sort(key=lambda r: r[13], reverse=descending)
    elif sort_by == "sl_usd":
        filtered.sort(key=lambda r: r[14], reverse=descending)
    else:  # default sort by COIN_ORDER
        filtered.sort(
            key=lambda r: COIN_ORDER.index(r[0]) if r[0] in COIN_ORDER else 999
        )

    # Remove hidden sort columns
    filtered = [row[:13] for row in filtered]

    return filtered, total_risk_usd


def display_progress_bar(current: float, target: float, bar_length: int = 30) -> str:
    if target <= 0:
        return ""
    pct = min(max(current / target, 0), 1)
    filled = int(bar_length * pct)
    empty = bar_length - filled
    color = "\033[92m" if pct >= 1 else ("\033[93m" if pct >= 0.5 else "\033[91m")
    bar = color + "█" * filled + "-" * empty + "\033[0m"
    return f"Wallet Target: ${current:,.2f} / ${target:,.2f} |{bar}| {pct*100:.1f}%"


<<<<<<< HEAD
def display_table(sort_by="default", descending=True, telegram=False, hide_empty=False):
=======
def display_table(
    sort_by: str = "default", descending: bool = True, telegram: bool = False
) -> str:
>>>>>>> bdc68c20
    table, total_risk_usd = fetch_open_positions(sort_by, descending)
    if hide_empty:
        table = [row for row in table if row[1].strip() != "-"]
    wallet, unrealized = get_wallet_balance()
    total = wallet + unrealized
    unrealized_pct = (unrealized / wallet * 100) if wallet else 0
    used_margin = sum(
        float(row[5]) for row in table if isinstance(row[5], (int, float))
    )
    available_balance = total - used_margin
    output = []
    output.append(f"\n💰 Wallet Balance: ${wallet:,.2f}")
    output.append(f"💼 Available Balance: ${available_balance:,.2f}")
    output.append(
        f"📊 Total Unrealized PnL: {colorize_dollar(unrealized)} ({colorize(unrealized_pct)} of wallet)"
    )
    output.append(f"🧾 Wallet w/ Unrealized: ${total:,.2f}")
    output.append(f"⚠️ Total SL Risk: {color_risk_usd(total_risk_usd, wallet)}\n")
    if WALLET_TARGET > 0:
        output.append(display_progress_bar(total, WALLET_TARGET))
    headers = [
        "Symbol",
        "Side",
        "Lev",
        "Entry",
        "Mark",
        "Used Margin (USD)",
        "Position Size (USD)",
        "PnL",
        "PnL%",
        "Risk%",
        "SL Price",
        "% to SL",
        "SL USD",
    ]
    output.append(
        tabulate(
            table,
            headers=headers,
            tablefmt="fancy_grid",
            numalign="right",
            stralign="left",
        )
    )
    if telegram:
        summary = (
            f"📌 Open Positions Snapshot\n\n"
            f"💰 Wallet Balance: ${wallet:,.2f}\n"
            f"💼 Available Balance: ${available_balance:,.2f}\n"
            f"📊 Unrealized PnL: {unrealized:+.2f} ({unrealized_pct:+.2f}%)\n"
            f"🧾 Wallet + PnL: ${total:,.2f}\n"
            f"⚠️ SL Risk: ${total_risk_usd:,.2f}"
        )
        try:
            send_telegram_message(summary)
        except Exception as e:
            logging.error(f"❌ Telegram message failed: {e}")
    return "\n".join(output)


<<<<<<< HEAD
def main(sort="default", telegram=False, hide_empty=False):
=======
def main(sort: str = "default", telegram: bool = False) -> None:
>>>>>>> bdc68c20

    sort_key, _, sort_dir = sort.partition(":")
    sort_order = sort_dir.lower() != "asc"  # default to descending if not asc

    os.system("cls" if os.name == "nt" else "clear")
<<<<<<< HEAD
    display_table(
        sort_by=sort_key,
        descending=sort_order,
        telegram=telegram,
        hide_empty=hide_empty,
    )
=======
    print(display_table(sort_by=sort_key, descending=sort_order, telegram=telegram))
>>>>>>> bdc68c20


if __name__ == "__main__":
    parser = argparse.ArgumentParser()
    parser.add_argument(
        "--sort",
        default="default",
        help="Sort order, e.g., 'pnl_pct:desc', 'sl_usd:asc', or 'default'",
    )
    parser.add_argument(
        "--telegram", action="store_true", help="Send output to Telegram"
    )
    parser.add_argument(
        "--hide-empty", action="store_true", help="Hide symbols with no open positions"
    )
    args = parser.parse_args()

    main(sort=args.sort, telegram=args.telegram, hide_empty=args.hide_empty)<|MERGE_RESOLUTION|>--- conflicted
+++ resolved
@@ -288,13 +288,9 @@
     return f"Wallet Target: ${current:,.2f} / ${target:,.2f} |{bar}| {pct*100:.1f}%"
 
 
-<<<<<<< HEAD
-def display_table(sort_by="default", descending=True, telegram=False, hide_empty=False):
-=======
 def display_table(
-    sort_by: str = "default", descending: bool = True, telegram: bool = False
+    sort_by: str = "default", descending: bool = True, telegram: bool = False, hide_empty: bool =False
 ) -> str:
->>>>>>> bdc68c20
     table, total_risk_usd = fetch_open_positions(sort_by, descending)
     if hide_empty:
         table = [row for row in table if row[1].strip() != "-"]
@@ -355,26 +351,13 @@
     return "\n".join(output)
 
 
-<<<<<<< HEAD
-def main(sort="default", telegram=False, hide_empty=False):
-=======
-def main(sort: str = "default", telegram: bool = False) -> None:
->>>>>>> bdc68c20
+def main(sort: str = "default", telegram: bool = False, hide_empty: bool =False) -> None:
 
     sort_key, _, sort_dir = sort.partition(":")
     sort_order = sort_dir.lower() != "asc"  # default to descending if not asc
 
     os.system("cls" if os.name == "nt" else "clear")
-<<<<<<< HEAD
-    display_table(
-        sort_by=sort_key,
-        descending=sort_order,
-        telegram=telegram,
-        hide_empty=hide_empty,
-    )
-=======
-    print(display_table(sort_by=sort_key, descending=sort_order, telegram=telegram))
->>>>>>> bdc68c20
+    print(display_table(sort_by=sort_key, descending=sort_order, telegram=telegram, hide_empty=hide_empty,))
 
 
 if __name__ == "__main__":
