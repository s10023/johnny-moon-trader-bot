--- conflicted
+++ resolved
@@ -6,20 +6,14 @@
 import argparse
 import time
 
-<<<<<<< HEAD
 import sys
-
 sys.path.append(os.path.abspath(os.path.join(os.path.dirname(__file__), "..")))
 from utils.telegram import send_telegram_message
-
-=======
->>>>>>> c9ce01e7
 
 def sync_binance_time(client):
     server_time = client.get_server_time()["serverTime"]
     local_time = int(time.time() * 1000)
     client.TIME_OFFSET = server_time - local_time
-
 
 # Load .env variables
 load_dotenv()
